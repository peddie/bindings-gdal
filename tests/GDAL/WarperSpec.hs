{-# LANGUAGE ScopedTypeVariables #-}
module GDAL.WarperSpec (main, spec) where

import Control.Monad (void, forM_)
import Data.Default (def)
import Data.Int (Int16, Int32)
import qualified Data.Vector.Unboxed as U

import Test.Hspec (Spec, SpecWith, hspec, describe)

import System.FilePath (joinPath)

import GDAL
import GDAL.OSR
import GDAL.Warper
import GDAL.Algorithms

import Paths_bindings_gdal

import TestUtils (
    shouldThrow
  , shouldBe
  , shouldNotBe
  , shouldContain
  , shouldSatisfy
  , it
  , withDir
  )

import GDALSpec (setupAndTeardown)

main :: IO ()
main = hspec spec

spec :: Spec
spec = setupAndTeardown $ do

  describe "reprojectImage" $ do

    it "works with SpatialReferences in dataset" $ do
      let Right srs1 = fromEPSG 23030
          Right srs2 = fromEPSG 4326

      ds' <- createMem (XY 100 100) 1 [] :: GDAL s (RWDataset s Int16)
      setDatasetProjection ds' srs1
      setDatasetGeotransform ds' (Geotransform 0 10 0 0 0 (-10))
      ds <- unsafeToReadOnly ds'

      ds2 <- createMem (XY 100 100) 1 [] :: GDAL s (RWDataset s Int16)
      setDatasetProjection ds2 srs2
      setDatasetGeotransform ds2 (Geotransform 0 10 0 0 0 (-10))
      reprojectImage ds Nothing ds2 Nothing NearestNeighbour 0 0 Nothing []

    it "does not work with no geotransforms" $ do
      let Right srs1 = fromEPSG 23030
          Right srs2 = fromEPSG 4326
      ds' <- createMem (XY 100 100) 1 [] :: GDAL s (RWDataset s Int16)
      setDatasetProjection ds' srs1
      ds <- unsafeToReadOnly ds'
      ds2 <- createMem (XY 100 100) 1 [] :: GDAL s (RWDataset s Int16)
      setDatasetProjection ds2 srs2
      let action = reprojectImage ds Nothing ds2 Nothing NearestNeighbour 0 0
                     Nothing []
      action `shouldThrow` ((==AppDefined) . gdalErrNum)

    it "works with SpatialReferences as args" $ do
      let Right srs1 = fromEPSG 23030
          Right srs2 = fromEPSG 4326
      ds' <- createMem (XY 100 100) 1 [] :: GDAL s (RWDataset s Int16)
      setDatasetGeotransform ds' (Geotransform 0 10 0 0 0 (-10))
      ds <- unsafeToReadOnly ds'
      ds2 <- createMem (XY 100 100) 1 [] :: GDAL s (RWDataset s Int16)
      setDatasetGeotransform ds2 (Geotransform 0 10 0 0 0 (-10))
      reprojectImage ds (Just srs1) ds2 (Just srs2) NearestNeighbour 0 0
        Nothing []

    it "can be stopped with progressFun" $ do
      ds' <- createMem (XY 100 100) 1 [] :: GDAL s (RWDataset s Int16)
      setDatasetGeotransform ds' (Geotransform 0 10 0 0 0 (-10))
      ds <- unsafeToReadOnly ds'

      ds2 <- createMem (XY 100 100) 1 [] :: GDAL s (RWDataset s Int16)
      setDatasetGeotransform ds2 (Geotransform 0 10 0 0 0 (-10))
      let pfun = Just (\_ _ -> return Stop)
          a = reprojectImage ds Nothing ds2 Nothing NearestNeighbour 0 0 pfun []
      a `shouldThrow` (==WarpStopped)

    it "can receive warp options" $ do
      ds' <- createMem (XY 100 100) 1 [] :: GDAL s (RWDataset s Int16)
      setDatasetGeotransform ds' (Geotransform 0 10 0 0 0 (-10))
      ds <- unsafeToReadOnly ds'

      ds2 <- createMem (XY 100 100) 1 [] :: GDAL s (RWDataset s Int16)
      setDatasetGeotransform ds2 (Geotransform 0 10 0 0 0 (-10))
      let opts = [ ("OPTIMIZE_SIZE","TRUE") ]
      reprojectImage ds Nothing ds2 Nothing NearestNeighbour 0 0 Nothing opts

    forM_ resampleAlgorithmsWhichHandleNodata $ \algo ->
      it ("handles nodata " ++ show algo) $ ((do
        let sz  = XY 100 100
            sz2 = XY 200 200
            gt  = Geotransform 0 10 0 0 0 (-10)
            v1 :: U.Vector (Value Int32)
            v1  = U.generate (sizeLen sz)
                  (\i -> if i<50 then NoData else Value (fromIntegral i))
        ds' <- createMem sz 1 [] :: GDAL s (RWDataset s Int32)
        setDatasetGeotransform ds' gt
        b <- getBand 1 ds'
        setBandNodataValue b (-1)
        writeBand b (allBand b) sz v1
        ds <- unsafeToReadOnly ds'

        ds2 <- createMem sz2 1 [] :: GDAL s (RWDataset s Int32)
        setDatasetGeotransform ds2 gt
        b2 <- getBand 1 ds2
        setBandNodataValue b2 (-2)

        reprojectImage ds Nothing ds2 Nothing algo 0 0 Nothing []
        flushCache ds2

        v2 <- readBand b2 (allBand b2) sz2
        v2 `shouldSatisfy` U.all (>(Value 0))
        U.sum v2 `shouldBe` U.sum v1
        ) :: forall s. GDAL s ())

  describe "createWarpedVRT" $ do

    forM_ resampleAlgorithmsWhichHandleNodata $ \algo ->
      it ("handles nodata " ++ show algo) $ ((do
        let sz  = XY 100 100
            sz2 = XY 200 200
            gt  = Geotransform 0 10 0 0 0 (-10)
            v1 :: U.Vector (Value Int32)
            v1  = U.generate (sizeLen sz)
                  (\i -> if i<50 then NoData else Value (fromIntegral i))
        ds' <- createMem sz 1 [] :: GDAL s (RWDataset s Int32)
        setDatasetGeotransform ds' gt
        b <- getBand 1 ds'
        setBandNodataValue b (-1)
        writeBand b (allBand b) sz v1
        ds <- unsafeToReadOnly ds'

        let opts = def {woResampleAlg = algo}
        ds2 <- createWarpedVRT ds sz2 gt opts :: GDAL s (RODataset s Int32)
        b2 <- getBand 1 ds2
        v2 <- readBand b2 (allBand b2) sz2
        v2 `shouldSatisfy` U.all (>(Value 0))
        U.sum v2 `shouldBe` U.sum v1
        ) :: forall s. GDAL s ())

<<<<<<< HEAD
=======
  describe "autoCreateWarpedVRT" $ do

    forM_ resampleAlgorithmsWhichHandleNodata $ \algo ->
      it ("handles nodata " ++ show algo) $ ((do
        let sz  = XY 100 100
            v1 :: U.Vector (Value Int32)
            v1  = U.generate (sizeLen sz)
                  (\i -> if i<50 then NoData else Value (fromIntegral i))
            gt  = Geotransform 0 10 0 0 0 (-10)
        ds' <- createMem sz 1 [] :: GDAL s (RWDataset s Int32)
        setDatasetGeotransform ds' gt
        b <- getBand 1 ds'
        setBandNodataValue b (-1)
        writeBand b (allBand b) sz v1
        ds <- unsafeToReadOnly ds'

        ds2 <- autoCreateWarpedVRT ds Nothing Nothing algo 0 [] :: GDAL s (RODataset s Int32)
        b2 <- getBand 1 ds2
        v2 <- readBand b2 (allBand b2) (bandSize b2)
        v2 `shouldSatisfy` U.all (>(Value 0))
        U.sum v2 `shouldBe` U.sum v1
        ) :: forall s. GDAL s ())
>>>>>>> dce10070

resampleAlgorithmsWhichHandleNodata :: [ResampleAlg]
resampleAlgorithmsWhichHandleNodata
  = filter (`notElem` bad) [minBound..maxBound]
  where
    bad
      | GDAL.version >= (1, 11) = [CubicSpline]
      | otherwise               = [CubicSpline, Mode, Average]<|MERGE_RESOLUTION|>--- conflicted
+++ resolved
@@ -148,31 +148,6 @@
         U.sum v2 `shouldBe` U.sum v1
         ) :: forall s. GDAL s ())
 
-<<<<<<< HEAD
-=======
-  describe "autoCreateWarpedVRT" $ do
-
-    forM_ resampleAlgorithmsWhichHandleNodata $ \algo ->
-      it ("handles nodata " ++ show algo) $ ((do
-        let sz  = XY 100 100
-            v1 :: U.Vector (Value Int32)
-            v1  = U.generate (sizeLen sz)
-                  (\i -> if i<50 then NoData else Value (fromIntegral i))
-            gt  = Geotransform 0 10 0 0 0 (-10)
-        ds' <- createMem sz 1 [] :: GDAL s (RWDataset s Int32)
-        setDatasetGeotransform ds' gt
-        b <- getBand 1 ds'
-        setBandNodataValue b (-1)
-        writeBand b (allBand b) sz v1
-        ds <- unsafeToReadOnly ds'
-
-        ds2 <- autoCreateWarpedVRT ds Nothing Nothing algo 0 [] :: GDAL s (RODataset s Int32)
-        b2 <- getBand 1 ds2
-        v2 <- readBand b2 (allBand b2) (bandSize b2)
-        v2 `shouldSatisfy` U.all (>(Value 0))
-        U.sum v2 `shouldBe` U.sum v1
-        ) :: forall s. GDAL s ())
->>>>>>> dce10070
 
 resampleAlgorithmsWhichHandleNodata :: [ResampleAlg]
 resampleAlgorithmsWhichHandleNodata
