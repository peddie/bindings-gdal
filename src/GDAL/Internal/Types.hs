--- conflicted
+++ resolved
@@ -24,19 +24,19 @@
   , ReadWrite
   , ReadOnly
   , runGDAL
-  , execGDAL
+  , runGDAL_
   , allocate
+  , allocateGDAL
   , unprotect
   , release
   , sizeLen
-  , unsafeGDALToIO
   , unsafeGDALInterleaveIO
 ) where
 
 import Control.Applicative (Applicative(..), (<$>), liftA2)
 import Control.DeepSeq (NFData(rnf), force)
-import Control.Exception (evaluate, bracket)
-import Control.Monad (liftM)
+import Control.Exception (evaluate, bracket, try, throw)
+import Control.Monad ((<=<))
 import Control.Monad.Base (MonadBase)
 import Control.Monad.Fix (MonadFix)
 import Control.Monad.Reader (ReaderT(runReaderT), ask)
@@ -206,26 +206,21 @@
     liftIO $ runInBase (flip runReaderT state . unGDAL)
   restoreM = return
 
-<<<<<<< HEAD
-runGDAL :: NFData a => (forall s. GDAL s a) -> IO (a, [GDALException])
-runGDAL (GDAL a) = withErrorHandler $
-  bracket createInternalState closeInternalState $ \state -> do
-    ret <- evaluate . force =<< runReaderT a state
-    errs <- getErrors
-    return (ret, errs)
-=======
-runGDAL :: NFData a => (forall s. GDAL s a) -> IO a
-runGDAL (GDAL a) = runResourceT (a >>= liftIO . evaluate . force)
->>>>>>> 81bc74b2
-
-execGDAL :: NFData a => (forall s. GDAL s a) -> IO a
-execGDAL = runGDAL
-{-# DEPRECATED execGDAL "dont use it" #-}
-
-unsafeGDALToIO :: GDAL s a -> GDAL s (IO a)
-unsafeGDALToIO (GDAL act) = do
+runGDAL :: NFData a => (forall s. GDAL s a) -> IO (Either GDALException a)
+runGDAL (GDAL a) =
+  bracket createInternalState closeInternalState $
+    try . evaluate . force <=< runReaderT a
+
+runGDAL_ :: NFData a => (forall s. GDAL s a) -> IO a
+runGDAL_ a = either throw return =<< runGDAL a
+
+allocateGDAL
+  :: GDAL s a
+  -> (a -> GDAL s ())
+  -> GDAL s (ReleaseKey, a)
+allocateGDAL (GDAL alloc) free = do
   state <- getInternalState
-  return (runReaderT act state)
+  allocate (runReaderT alloc state) (flip runReaderT state . unGDAL . free)
 
 getInternalState :: GDAL s InternalState
 getInternalState = GDAL ask
